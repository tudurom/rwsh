use crate::parser::{Parser, Pipeline};
use crate::util::process::{self, Child};
use crate::util::{BufReadChars, InteractiveLineReader, LineReader};
<<<<<<< HEAD
use nix::unistd;
=======
use nix::unistd::getcwd;
>>>>>>> 4c3082d5
use std::env;
use std::path::{Path, PathBuf};
use std::process::exit;
use std::ffi::OsStr;

/// The shell engine with its internal state.
///
/// Use it with an [`InteractiveLineReader`](../util/struct.InteractiveLineReader.html) to get an interactive shell.
pub struct Shell<R: LineReader> {
    p: Parser<R>,
}

impl Shell<InteractiveLineReader> {
    /// Create a new `Shell` with an [`InteractiveLineReader`](../util/struct.InteractiveLineReader.html).
    pub fn new_interactive() -> Shell<InteractiveLineReader> {
        Self::new(InteractiveLineReader::new())
    }
}

impl<R: LineReader> Shell<R> {
    /// Returns a new `Shell` with the given [`LineReader`](../util/trait.LineReader.html).
    pub fn new(r: R) -> Shell<R> {
        let buf = BufReadChars::new(r);
        let p = Parser::new(buf);
        Shell { p }
    }

    /// Start the REPL.
    pub fn run(&mut self) {
        for t in self.p.by_ref() {
            if let Ok(p) = t {
                if let Err(error) = Self::run_pipeline(p) {
                    eprintln!("{}", error);
                }
            } else if let Err(e) = t {
                eprintln!("{}", e);
                exit(1);
            }
        }
    }

    /// `cd` builtin
    fn do_cd<'a, I>(mut args: I) -> Result<(), String>
    where
        I: Iterator<Item = &'a str>,
    {
        let dir: &str;
<<<<<<< HEAD
        let home = unistd::getcwd().unwrap();
=======
        let home = getcwd().unwrap();
>>>>>>> 4c3082d5
        if let Some(arg) = args.next() {
            dir = arg;
        } else {
            dir = home.to_str().unwrap();
        }
        let path = expand_home(dir);
        match env::set_current_dir(path) {
            Err(error) => Err(format!("cd: {}", error)),
            _ => Ok(()),
        }
    }

    /// Runs a [Pipeline](../parser/struct.Pipeline.html)
    fn run_pipeline(p: Pipeline) -> Result<(), String> {
        let mut previous_command = None;
        let len = p.0.len();
        for (i, command) in p.0.iter().enumerate() {
            match &command.0 as &str {
                "cd" => {
                    return Self::do_cd(command.1.iter().map(|x| &x[..]));
                }
                name => {
                    let stdin = previous_command.map_or(0, |output: Child| output.output);

                    match process::run_command(
                        process::exec(name, command.1.iter()),
                        stdin,
                        i == 0,
                        i == len - 1,
                    ) {
                        Ok(child) => {
                            previous_command = Some(child);
                        }
                        Err(e) => {
                            return Err(format!("rwsh: {}", e));
                        }
                    }
                }
            }
        }

        if let Some(mut final_command) = previous_command {
            if let Err(e) = final_command.wait() {
                return Err(format!("rwsh: {}", e));
            }
        }
        Ok(())
    }
}

impl Default for Shell<InteractiveLineReader> {
    fn default() -> Self {
        Self::new_interactive()
    }
}

/// Expands the ~ at the beginning of a path to the user's home directory.
fn expand_home<P: AsRef<Path>>(path: P) -> PathBuf {
    let mut new_path = PathBuf::new();
    let mut it = path.as_ref().iter().peekable();

    if let Some(p) = it.peek() {
        if *p == "~" {
<<<<<<< HEAD
            new_path.push(unistd::getcwd().unwrap());
=======
            new_path.push(getcwd().unwrap());
>>>>>>> 4c3082d5
            it.next();
        }
    }
    for p in it {
        new_path.push(p);
    }
    new_path
}<|MERGE_RESOLUTION|>--- conflicted
+++ resolved
@@ -1,11 +1,7 @@
 use crate::parser::{Parser, Pipeline};
 use crate::util::process::{self, Child};
 use crate::util::{BufReadChars, InteractiveLineReader, LineReader};
-<<<<<<< HEAD
 use nix::unistd;
-=======
-use nix::unistd::getcwd;
->>>>>>> 4c3082d5
 use std::env;
 use std::path::{Path, PathBuf};
 use std::process::exit;
@@ -53,11 +49,7 @@
         I: Iterator<Item = &'a str>,
     {
         let dir: &str;
-<<<<<<< HEAD
         let home = unistd::getcwd().unwrap();
-=======
-        let home = getcwd().unwrap();
->>>>>>> 4c3082d5
         if let Some(arg) = args.next() {
             dir = arg;
         } else {
@@ -121,11 +113,7 @@
 
     if let Some(p) = it.peek() {
         if *p == "~" {
-<<<<<<< HEAD
             new_path.push(unistd::getcwd().unwrap());
-=======
-            new_path.push(getcwd().unwrap());
->>>>>>> 4c3082d5
             it.next();
         }
     }
