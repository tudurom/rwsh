use std::error::Error;
use std::fmt;
use std::io::{self, stdin, stdout, Write};
use std::iter::Iterator;

<<<<<<< HEAD
#[derive(Debug,Clone)]
pub struct ParseError {
    pub message: String,
    pub line: usize,
    pub col: usize,
}

impl ParseError {
    pub fn mute_error(message: String) -> ParseError {
        ParseError {
            message: message,
            line: 0,
            col: 0,
        }
    }
}

impl PartialEq<ParseError> for ParseError {
    fn eq(&self, other: &ParseError) -> bool {
        self.message == other.message
    }
}

impl fmt::Display for ParseError {
    fn fmt(&self, f: &mut fmt::Formatter) -> fmt::Result {
        if self.line == 0 {
            write!(f, "{}", self.message)
        } else if self.col == 0 {
            write!(f, "{}: {}", self.line, self.message)
        } else {
            write!(f, "{}:{}: {}", self.line, self.col, self.message)
        }
    }
}

impl Error for ParseError {}
=======
pub mod process;
>>>>>>> 4c3082d5

/// An interface for reading lines of UTF-8 texts.
pub trait LineReader {
    fn read_line(&mut self) -> io::Result<Option<String>>;
}

/// A [`LineReader`](trait.LineReader.html) that reads from `stdin` and prints a prompt.
#[derive(Default)]
pub struct InteractiveLineReader(String);

impl InteractiveLineReader {
    pub fn new() -> InteractiveLineReader {
        InteractiveLineReader(String::new())
    }
}

impl LineReader for InteractiveLineReader {
    fn read_line(&mut self) -> io::Result<Option<String>> {
        print!("> ");
        stdout().flush().unwrap();
        self.0.clear();
        let mut s = String::new();

        match stdin().read_line(&mut s) {
            Err(e) => Err(e),
            Ok(0) => Ok(None),
            Ok(_) => {
                if s.chars().last().unwrap_or_default() != '\n' {
                    s.push('\n');
                }
                Ok(Some(s))
            }
        }
    }
}

/// A char iterator for UTF-8 texts.
pub struct BufReadChars<R: LineReader> {
    r: R,
    chars: Vec<char>,
    finished: bool,
    i: usize,
    initialized: bool,
    line: usize,
    col: usize,
    peeked: Option<Option<char>>,
}

impl<R: LineReader> BufReadChars<R> {
    pub fn new(r: R) -> BufReadChars<R> {
        BufReadChars {
            r,
            chars: Vec::new(),
            finished: false,
            i: 0,
            initialized: false,
            line: 0,
            col: 0,
            peeked: None,
        }
    }

    fn refresh(&mut self) {
        match self.r.read_line().unwrap() {
            Some(line) => {
                self.chars = line.chars().collect();
                self.i = 0;
                self.initialized = true;
                self.line += 1;
                self.col = 0;
            }
            None => self.finished = true,
        }
    }

    fn next_char(&mut self) -> Option<char> {
        if self.i == self.chars.len() {
            None
        } else {
            self.i += 1;
            Some(self.chars[self.i - 1])
        }
    }

    pub fn get_pos(&self) -> (usize, usize) {
        (self.line, self.col)
    }

    pub fn new_error(&self, message: String) -> ParseError {
        ParseError {
            line: self.line,
            col: self.col,
            message: message,
        }
    }

    pub fn peek(&mut self) -> Option<&<Self as Iterator>::Item> {
        if self.peeked.is_none() {
            self.peeked = Some(self.next());
        }
        self.peeked.as_ref().unwrap().as_ref()
    }
}

impl<R: LineReader> Iterator for BufReadChars<R> {
    type Item = char;
    fn next(&mut self) -> Option<Self::Item> {
        if let Some(v) = self.peeked.take() {
            return v;
        }
        if self.finished {
            return None;
        }
        if !self.initialized {
            self.refresh();
            return self.next();
        }
        match self.next_char() {
            Some(c) => {
                self.col += 1;
                Some(c)
            },
            None => {
                self.refresh();

                self.next()
            }
        }
    }
}

#[cfg(test)]
pub mod tests {
    use crate::tests::common::DummyLineReader;

    #[test]
    fn reads_correctly() {
        let correct = [
            'a', 'b', '\n', 'c', 'd', '\n', 'e', 'f', '\n', 'g', 'h', '\n',
        ];
        let s = "ab\ncd\nef\ngh";
        let dlr = DummyLineReader(s.lines());
        let buf = super::BufReadChars::new(dlr);

        assert_eq!(buf.collect::<Vec<char>>(), correct);
    }
}<|MERGE_RESOLUTION|>--- conflicted
+++ resolved
@@ -1,9 +1,10 @@
+pub mod process;
+
 use std::error::Error;
 use std::fmt;
 use std::io::{self, stdin, stdout, Write};
 use std::iter::Iterator;
 
-<<<<<<< HEAD
 #[derive(Debug,Clone)]
 pub struct ParseError {
     pub message: String,
@@ -40,9 +41,6 @@
 }
 
 impl Error for ParseError {}
-=======
-pub mod process;
->>>>>>> 4c3082d5
 
 /// An interface for reading lines of UTF-8 texts.
 pub trait LineReader {
